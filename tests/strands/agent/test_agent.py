--- conflicted
+++ resolved
@@ -2067,7 +2067,6 @@
         agent.tool.test_tool()
 
 
-<<<<<<< HEAD
 def test_latest_message_tool_use_skips_model_invoke(tool_decorated):
     mock_model = MockedModelProvider([{"role": "assistant", "content": [{"text": "I see the tool result"}]}])
 
@@ -2087,7 +2086,8 @@
     assert len(agent.messages) == 3
     assert agent.messages[1]["content"][0]["toolResult"]["content"][0]["text"] == "Hello"
     assert agent.messages[2]["content"][0]["text"] == "I see the tool result"
-=======
+
+
 def test_agent__call__invalid_tool_name():
     @strands.tool
     def shell(command: str):
@@ -2132,5 +2132,4 @@
     }
 
     # And that it continued to the LLM call
-    assert agent.messages[-1] == {"content": [{"text": "I invoked a tool!"}], "role": "assistant"}
->>>>>>> 999e6548
+    assert agent.messages[-1] == {"content": [{"text": "I invoked a tool!"}], "role": "assistant"}