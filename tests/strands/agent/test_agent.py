--- conflicted
+++ resolved
@@ -2063,7 +2063,6 @@
         agent.tool.test_tool()
 
 
-<<<<<<< HEAD
 def test_latest_message_tool_use_skips_model_invoke(tool_decorated):
     mock_model = MockedModelProvider([{"role": "assistant", "content": [{"text": "I see the tool result"}]}])
 
@@ -2083,13 +2082,13 @@
     assert len(agent.messages) == 3
     assert agent.messages[1]["content"][0]["toolResult"]["content"][0]["text"] == "Hello"
     assert agent.messages[2]["content"][0]["text"] == "I see the tool result"
-=======
+
+
 def test_agent_del_before_tool_registry_set():
     """Test that Agent.__del__ doesn't fail if called before tool_registry is set."""
     agent = Agent()
     del agent.tool_registry
     agent.__del__()  # Should not raise
->>>>>>> 73865d30
 
 
 def test_agent__call__invalid_tool_name():
